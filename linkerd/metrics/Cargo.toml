[package]
name = "linkerd-metrics"
version = "0.1.0"
authors = ["Linkerd Developers <cncf-linkerd-dev@lists.cncf.io>"]
license = "Apache-2.0"
edition = "2018"
publish = false

[features]
default = []
summary = ["hdrhistogram", "tokio"]
test_util = []

[dependencies]
deflate = { version = "0.9.1", features = ["gzip"] }
hdrhistogram = { version = "7.3", default-features = false, optional = true }
http = "0.2"
<<<<<<< HEAD
hyper = { version = "0.14", default-features = false }
parking_lot = { version = "0.11", optional = true }
=======
hyper = { version = "0.14.10", features = ["http1", "http2"] }
linkerd-stack = { path = "../stack", optional = true }
parking_lot = "0.11"
>>>>>>> bbb6e4f0
tokio = { version = "1", features = ["time"], optional = true }
tracing = "0.1.26"

[dev-dependencies]
quickcheck = { version = "1", default-features = false }
tokio = { version = "1", features = ["rt", "macros", "test-util", "time"] }<|MERGE_RESOLUTION|>--- conflicted
+++ resolved
@@ -15,14 +15,9 @@
 deflate = { version = "0.9.1", features = ["gzip"] }
 hdrhistogram = { version = "7.3", default-features = false, optional = true }
 http = "0.2"
-<<<<<<< HEAD
-hyper = { version = "0.14", default-features = false }
-parking_lot = { version = "0.11", optional = true }
-=======
 hyper = { version = "0.14.10", features = ["http1", "http2"] }
 linkerd-stack = { path = "../stack", optional = true }
 parking_lot = "0.11"
->>>>>>> bbb6e4f0
 tokio = { version = "1", features = ["time"], optional = true }
 tracing = "0.1.26"
 
