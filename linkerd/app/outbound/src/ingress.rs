use crate::{http, stack_labels, tcp, trace_labels, Config, Outbound};
use linkerd_app_core::{
    config::{ProxyConfig, ServerConfig},
    detect, errors, http_tracing, io, profiles,
    proxy::{
        api_resolve::{ConcreteAddr, Metadata},
        core::Resolve,
    },
    svc::{self, stack::Param},
    tls,
    transport::{OrigDstAddr, Remote, ServerAddr},
<<<<<<< HEAD
    AddrMatch, Error, NameAddr,
=======
    AddrMatch, Error, NameAddr, Never,
>>>>>>> a07b33d7
};
use thiserror::Error;
use tracing::{debug_span, info_span};

#[derive(Clone)]
struct AllowHttpProfile(AddrMatch);

#[derive(Clone, Debug, PartialEq, Eq, Hash)]
<<<<<<< HEAD
struct Http {
    target: Target,
=======
struct Http<T> {
    target: T,
>>>>>>> a07b33d7
    version: http::Version,
}

#[derive(Clone, Debug, PartialEq, Eq, Hash)]
enum Target {
    Forward(OrigDstAddr),
    Override(NameAddr),
}

#[derive(Debug, Error)]
#[error("ingress-mode routing requires a service profile")]
struct ProfileRequired;

#[derive(Debug, Default, Error)]
#[error("ingress-mode routing is HTTP-only")]
struct IngressHttpOnly;

#[derive(Debug, Default, Error)]
#[error("l5d-dst-override is not a valid host:port")]
struct InvalidOverrideHeader;

const DST_OVERRIDE_HEADER: &str = "l5d-dst-override";

// === impl Outbound ===

impl Outbound<svc::BoxNewHttp<http::Endpoint>> {
    /// Routes HTTP requests according to the l5d-dst-override header.
    ///
    /// This is only intended for Ingress configurations, where we assume all
    /// outbound traffic is HTTP.
    pub fn into_ingress<T, I, P, R>(
        self,
        profiles: P,
        resolve: R,
    ) -> svc::BoxNewService<T, svc::BoxService<I, (), Error>>
    where
        T: Param<OrigDstAddr> + Clone + Send + Sync + 'static,
        I: io::AsyncRead + io::AsyncWrite + io::PeerAddr + std::fmt::Debug + Send + Unpin + 'static,
        P: profiles::GetProfile<profiles::LookupAddr> + Clone + Send + Sync + Unpin + 'static,
        P::Error: Send,
        P::Future: Send,
        R: Clone + Send + Sync + 'static,
        R: Resolve<ConcreteAddr, Endpoint = Metadata, Error = Error>,
        R::Resolution: Send,
        R::Future: Send + Unpin,
    {
        let Outbound {
            config,
            runtime: rt,
            stack: http_logical,
        } = self.clone().push_http_logical(resolve);

<<<<<<< HEAD
        let http_endpoint = self.into_inner();
=======
        let http_endpoint = self.into_stack();
>>>>>>> a07b33d7

        let Config {
            allow_discovery,
            proxy:
                ProxyConfig {
                    server: ServerConfig { h2_settings, .. },
                    dispatch_timeout,
                    max_in_flight_requests,
                    detect_protocol_timeout,
                    buffer_capacity,
                    cache_max_idle_age,
                    ..
                },
            ..
        } = config;
        let profile_domains = allow_discovery.names().clone();

<<<<<<< HEAD
        // Route requests with destinations that can be discovered via the `l5d-dst-override` header
        // through the logical (load balanced) stack and route requests without the
        // `l5d-dst-override` header through the endpoint stack.
        http_logical
            .push_switch(
                |(profile, Http { target, version }): (Option<profiles::Receiver>, _)| {
                    // If the target did not include an override header, build an endpoint stack
                    // with the original destination address (ignoring all headers, etc).
                    if let Target::Forward(OrigDstAddr(addr)) = target {
                        return Ok(svc::Either::B(http::Endpoint {
                            addr: Remote(ServerAddr(addr)),
                            metadata: Metadata::default(),
                            logical_addr: None,
                            protocol: version,
                            opaque_protocol: false,
                            tls: tls::ConditionalClientTls::None(
                                tls::NoClientTls::IngressWithoutOverride,
                            ),
                        }));
                    }

                    // Otherwise, if a profile was discovered, use it to build a logical stack.
                    if let Some(profile) = profile {
                        let addr = profile.borrow().addr.clone();
                        if let Some(logical_addr) = addr {
                            return Ok(svc::Either::A(http::Logical {
                                profile,
                                logical_addr,
                                protocol: version,
                            }));
                        }
                    }

                    // Otherwise, the override header was present but no profile information could
                    // be discovered, so fail the request.
                    Err(ProfileRequired)
                },
                http_endpoint,
            )
            .push(profiles::discover::layer(profiles, move |h: Http| {
                // Lookup the profile if the override header was set and it is in the configured
                // profile domains. Otherwise, profile discovery is skipped.
                if let Target::Override(dst) = h.target {
                    if profile_domains.matches(dst.name()) {
                        return Ok(profiles::LookupAddr(dst.into()));
                    }
                }

                tracing::debug!(
                    domains = %profile_domains,
                    "Address not in a configured domain",
                );
                Err(profiles::DiscoveryRejected::new(
                    "not in configured ingress search addresses",
                ))
            }))
=======
        http_logical
            // If a profile was discovered, use it to build a logical stack. Otherwise, the override
            // header was present but no profile information could be discovered, so fail the
            // request.
            .push_request_filter(
                |(profile, http): (Option<profiles::Receiver>, Http<NameAddr>)| {
                    if let Some(profile) = profile {
                        let addr = profile.borrow().addr.clone();
                        if let Some(logical_addr) = addr {
                            return Ok(http::Logical {
                                profile,
                                logical_addr,
                                protocol: http.version,
                            });
                        }
                    }

                    Err(ProfileRequired)
                },
            )
            .push(profiles::discover::layer(
                profiles,
                move |h: Http<NameAddr>| {
                    // Lookup the profile if the override header was set and it is in the configured
                    // profile domains. Otherwise, profile discovery is skipped.
                    if profile_domains.matches(h.target.name()) {
                        return Ok(profiles::LookupAddr(h.target.into()));
                    }

                    tracing::debug!(
                        dst = %h.target,
                        domains = %profile_domains,
                        "Address not in a configured domain",
                    );
                    Err(profiles::DiscoveryRejected::new(
                        "not in configured ingress search addresses",
                    ))
                },
            ))
>>>>>>> a07b33d7
            // This service is buffered because it needs to initialize the profile resolution and a
            // fail-fast is instrumented in case it becomes unavailable. When this service is in
            // fail-fast, ensure that we drive the inner service to readiness even if new requests
            // aren't received.
            .push_on_response(
                svc::layers()
                    .push(rt.metrics.stack.layer(stack_labels("http", "logical")))
                    .push(svc::layer::mk(svc::SpawnReady::new))
                    .push(svc::FailFast::layer("HTTP Logical", dispatch_timeout))
                    .push_spawn_buffer(buffer_capacity),
            )
            .push_cache(cache_max_idle_age)
            .push_on_response(
                svc::layers()
                    .push(http::strip_header::request::layer(DST_OVERRIDE_HEADER))
<<<<<<< HEAD
                    .push(http::Retain::layer()),
            )
            .instrument(|h: &Http| match h.target {
                Target::Forward(_) => info_span!("forward"),
                Target::Override(ref dst) => info_span!("override", %dst),
            })
            .push(svc::BoxNewService::layer())
            // Obtain a new inner service for each request (fom the above cache).
=======
                    .push(http::Retain::layer())
                    .push(http::BoxResponse::layer()),
            )
            .instrument(|h: &Http<NameAddr>| info_span!("override", dst = %h.target))
            // Route requests with destinations that can be discovered via the `l5d-dst-override`
            // header through the (load balanced) logical stack. Route requests without the header
            // through the endpoint stack.
            .push_switch(
                |Http { target, version }: Http<Target>| match target {
                    Target::Override(target) => {
                        Ok::<_, Never>(svc::Either::A(Http { target, version }))
                    }
                    Target::Forward(OrigDstAddr(addr)) => Ok(svc::Either::B(http::Endpoint {
                        addr: Remote(ServerAddr(addr)),
                        metadata: Metadata::default(),
                        logical_addr: None,
                        protocol: version,
                        opaque_protocol: false,
                        tls: tls::ConditionalClientTls::None(
                            tls::NoClientTls::IngressWithoutOverride,
                        ),
                    })),
                },
                http_endpoint
                    .instrument(|_: &_| info_span!("forward"))
                    .into_inner(),
            )
            .push(svc::BoxNewService::layer())
            // Obtain a new inner service for each request. Override stacks are cached, as they
            // depend on discovery that should not be performed many times. Forwarding stacks are
            // not cached explicitly, as there are no real resources we need to share across
            // connections. This allows us to avoid buffering requests to these endpoints.
>>>>>>> a07b33d7
            .push(svc::NewRouter::layer(
                |http::Accept { orig_dst, protocol }| {
                    move |req: &http::Request<_>| {
                        // Use either the override header or the original destination address.
                        let target = match http::authority_from_header(req, DST_OVERRIDE_HEADER) {
                            None => Target::Forward(orig_dst),
                            Some(a) => {
                                let dst = NameAddr::from_authority_with_default_port(&a, 80)
                                    .map_err(|_| InvalidOverrideHeader)?;
                                Target::Override(dst)
                            }
                        };
                        Ok(Http {
                            target,
                            version: protocol,
                        })
                    }
                },
            ))
            .push(http::NewNormalizeUri::layer())
            .push_on_response(
                svc::layers()
                    .push(http::MarkAbsoluteForm::layer())
                    // The concurrency-limit can force the service into fail-fast, but it need not
                    // be driven to readiness on a background task (i.e., by `SpawnReady`).
                    // Otherwise, the inner service is always ready (because it's a router).
                    .push(svc::ConcurrencyLimit::layer(max_in_flight_requests))
                    .push(svc::FailFast::layer("Ingress server", dispatch_timeout))
                    .push(rt.metrics.http_errors.clone())
                    .push(errors::layer())
                    .push(http_tracing::server(rt.span_sink, trace_labels()))
                    .push(http::BoxResponse::layer())
                    .push(http::BoxRequest::layer()),
            )
            .instrument(|a: &http::Accept| debug_span!("http", v = %a.protocol))
            .push(http::NewServeHttp::layer(h2_settings, rt.drain))
            .push_request_filter(|(http, accept): (Option<http::Version>, _)| {
                http.map(|h| http::Accept::from((h, accept)))
                    .ok_or(IngressHttpOnly)
            })
            .push_cache(cache_max_idle_age)
            .push_map_target(detect::allow_timeout)
            .push(svc::BoxNewService::layer())
            .push(detect::NewDetectService::layer(
                detect_protocol_timeout,
                http::DetectHttp::default(),
            ))
            .push(rt.metrics.transport.layer_accept())
            .instrument(|a: &tcp::Accept| info_span!("ingress", orig_dst = %a.orig_dst))
            .push_map_target(|a: T| {
                let orig_dst = Param::<OrigDstAddr>::param(&a);
                tcp::Accept::from(orig_dst)
            })
            .push_on_response(svc::BoxService::layer())
            .push(svc::BoxNewService::layer())
            .check_new_service::<T, I>()
            .into_inner()
    }
}<|MERGE_RESOLUTION|>--- conflicted
+++ resolved
@@ -9,11 +9,7 @@
     svc::{self, stack::Param},
     tls,
     transport::{OrigDstAddr, Remote, ServerAddr},
-<<<<<<< HEAD
-    AddrMatch, Error, NameAddr,
-=======
     AddrMatch, Error, NameAddr, Never,
->>>>>>> a07b33d7
 };
 use thiserror::Error;
 use tracing::{debug_span, info_span};
@@ -22,13 +18,8 @@
 struct AllowHttpProfile(AddrMatch);
 
 #[derive(Clone, Debug, PartialEq, Eq, Hash)]
-<<<<<<< HEAD
-struct Http {
-    target: Target,
-=======
 struct Http<T> {
     target: T,
->>>>>>> a07b33d7
     version: http::Version,
 }
 
@@ -81,11 +72,7 @@
             stack: http_logical,
         } = self.clone().push_http_logical(resolve);
 
-<<<<<<< HEAD
-        let http_endpoint = self.into_inner();
-=======
         let http_endpoint = self.into_stack();
->>>>>>> a07b33d7
 
         let Config {
             allow_discovery,
@@ -103,64 +90,6 @@
         } = config;
         let profile_domains = allow_discovery.names().clone();
 
-<<<<<<< HEAD
-        // Route requests with destinations that can be discovered via the `l5d-dst-override` header
-        // through the logical (load balanced) stack and route requests without the
-        // `l5d-dst-override` header through the endpoint stack.
-        http_logical
-            .push_switch(
-                |(profile, Http { target, version }): (Option<profiles::Receiver>, _)| {
-                    // If the target did not include an override header, build an endpoint stack
-                    // with the original destination address (ignoring all headers, etc).
-                    if let Target::Forward(OrigDstAddr(addr)) = target {
-                        return Ok(svc::Either::B(http::Endpoint {
-                            addr: Remote(ServerAddr(addr)),
-                            metadata: Metadata::default(),
-                            logical_addr: None,
-                            protocol: version,
-                            opaque_protocol: false,
-                            tls: tls::ConditionalClientTls::None(
-                                tls::NoClientTls::IngressWithoutOverride,
-                            ),
-                        }));
-                    }
-
-                    // Otherwise, if a profile was discovered, use it to build a logical stack.
-                    if let Some(profile) = profile {
-                        let addr = profile.borrow().addr.clone();
-                        if let Some(logical_addr) = addr {
-                            return Ok(svc::Either::A(http::Logical {
-                                profile,
-                                logical_addr,
-                                protocol: version,
-                            }));
-                        }
-                    }
-
-                    // Otherwise, the override header was present but no profile information could
-                    // be discovered, so fail the request.
-                    Err(ProfileRequired)
-                },
-                http_endpoint,
-            )
-            .push(profiles::discover::layer(profiles, move |h: Http| {
-                // Lookup the profile if the override header was set and it is in the configured
-                // profile domains. Otherwise, profile discovery is skipped.
-                if let Target::Override(dst) = h.target {
-                    if profile_domains.matches(dst.name()) {
-                        return Ok(profiles::LookupAddr(dst.into()));
-                    }
-                }
-
-                tracing::debug!(
-                    domains = %profile_domains,
-                    "Address not in a configured domain",
-                );
-                Err(profiles::DiscoveryRejected::new(
-                    "not in configured ingress search addresses",
-                ))
-            }))
-=======
         http_logical
             // If a profile was discovered, use it to build a logical stack. Otherwise, the override
             // header was present but no profile information could be discovered, so fail the
@@ -200,7 +129,6 @@
                     ))
                 },
             ))
->>>>>>> a07b33d7
             // This service is buffered because it needs to initialize the profile resolution and a
             // fail-fast is instrumented in case it becomes unavailable. When this service is in
             // fail-fast, ensure that we drive the inner service to readiness even if new requests
@@ -216,16 +144,6 @@
             .push_on_response(
                 svc::layers()
                     .push(http::strip_header::request::layer(DST_OVERRIDE_HEADER))
-<<<<<<< HEAD
-                    .push(http::Retain::layer()),
-            )
-            .instrument(|h: &Http| match h.target {
-                Target::Forward(_) => info_span!("forward"),
-                Target::Override(ref dst) => info_span!("override", %dst),
-            })
-            .push(svc::BoxNewService::layer())
-            // Obtain a new inner service for each request (fom the above cache).
-=======
                     .push(http::Retain::layer())
                     .push(http::BoxResponse::layer()),
             )
@@ -258,7 +176,6 @@
             // depend on discovery that should not be performed many times. Forwarding stacks are
             // not cached explicitly, as there are no real resources we need to share across
             // connections. This allows us to avoid buffering requests to these endpoints.
->>>>>>> a07b33d7
             .push(svc::NewRouter::layer(
                 |http::Accept { orig_dst, protocol }| {
                     move |req: &http::Request<_>| {
