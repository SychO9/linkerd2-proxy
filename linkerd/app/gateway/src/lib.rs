--- conflicted
+++ resolved
@@ -229,17 +229,9 @@
         .into_stack()
         .push(svc::Filter::<ClientInfo, _>::layer(HttpLegacy::try_from))
         .push(svc::BoxNewService::layer())
-<<<<<<< HEAD
-        .push(detect::NewDetectService::layer(detect::Config {
-            detect: http::DetectHttp::default(),
-            capacity: 1024,
-            timeout: detect_protocol_timeout,
-        }));
-=======
         .push(detect::NewDetectService::layer(
             inbound.config().proxy.detect_http(),
         ));
->>>>>>> 79de26dd
 
     // When a transported connection is received, use the header's target to
     // drive routing.
